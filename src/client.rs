use std::{
    collections::HashMap,
    net::SocketAddr,
    ops::{Deref, Not},
    sync::{mpsc, Arc, Mutex, RwLock},
};

pub use async_trait::async_trait;
#[cfg(not(any(target_os = "android", target_os = "linux")))]
use cpal::{
    traits::{DeviceTrait, HostTrait, StreamTrait},
    Device, Host, StreamConfig,
};
use magnum_opus::{Channels::*, Decoder as AudioDecoder};
use sha2::{Digest, Sha256};
use uuid::Uuid;

pub use file_trait::FileManager;
use hbb_common::{
    allow_err,
    anyhow::{anyhow, Context},
    bail,
    config::{
        Config, PeerConfig, PeerInfoSerde, CONNECT_TIMEOUT, READ_TIMEOUT, RELAY_PORT,
        RENDEZVOUS_TIMEOUT,
    },
    log,
    message_proto::{option_message::BoolOption, *},
    protobuf::Message as _,
    rand,
    rendezvous_proto::*,
    socket_client,
    sodiumoxide::crypto::{box_, secretbox, sign},
    timeout,
    tokio::time::Duration,
    AddrMangle, ResultType, Stream,
};
pub use helper::LatencyController;
pub use helper::*;
use scrap::Image;
use scrap::{
    codec::{Decoder, DecoderCfg},
    VpxDecoderConfig, VpxVideoCodecId,
};

pub use super::lang::*;

pub mod file_trait;
pub mod helper;

pub const SEC30: Duration = Duration::from_secs(30);

/// Client of the remote desktop.
pub struct Client;

#[cfg(not(any(target_os = "android", target_os = "linux")))]
lazy_static::lazy_static! {
static ref AUDIO_HOST: Host = cpal::default_host();
}

cfg_if::cfg_if! {
    if #[cfg(target_os = "android")] {

use libc::{c_float, c_int, c_void};
type Oboe = *mut c_void;
extern "C" {
    fn create_oboe_player(channels: c_int, sample_rate: c_int) -> Oboe;
    fn push_oboe_data(oboe: Oboe, d: *const c_float, n: c_int);
    fn destroy_oboe_player(oboe: Oboe);
}

struct OboePlayer {
    raw: Oboe,
}

impl Default for OboePlayer {
    fn default() -> Self {
        Self {
            raw: std::ptr::null_mut(),
        }
    }
}

impl OboePlayer {
    fn new(channels: i32, sample_rate: i32) -> Self {
        unsafe {
            Self {
                raw: create_oboe_player(channels, sample_rate),
            }
        }
    }

    fn is_null(&self) -> bool {
        self.raw.is_null()
    }

    fn push(&mut self, d: &[f32]) {
        if self.raw.is_null() {
            return;
        }
        unsafe {
            push_oboe_data(self.raw, d.as_ptr(), d.len() as _);
        }
    }
}

impl Drop for OboePlayer {
    fn drop(&mut self) {
        unsafe {
            if !self.raw.is_null() {
                destroy_oboe_player(self.raw);
            }
        }
    }
}

}
}

impl Client {
    /// Start a new connection.
    pub async fn start(
        peer: &str,
        key: &str,
        token: &str,
        conn_type: ConnType,
        interface: impl Interface,
    ) -> ResultType<(Stream, bool)> {
        match Self::_start(peer, key, token, conn_type, interface).await {
            Err(err) => {
                let err_str = err.to_string();
                if err_str.starts_with("Failed") {
                    bail!(err_str + ": Please try later");
                } else {
                    return Err(err);
                }
            }
            Ok(x) => Ok(x),
        }
    }

    /// Start a new connection.
    async fn _start(
        peer: &str,
        key: &str,
        token: &str,
        conn_type: ConnType,
        interface: impl Interface,
    ) -> ResultType<(Stream, bool)> {
        // to-do: remember the port for each peer, so that we can retry easier
        let any_addr = Config::get_any_listen_addr();
        if crate::is_ip(peer) {
            return Ok((
                socket_client::connect_tcp(
                    crate::check_port(peer, RELAY_PORT + 1),
                    any_addr,
                    RENDEZVOUS_TIMEOUT,
                )
                .await?,
                true,
            ));
        }
        let (mut rendezvous_server, servers, contained) = crate::get_rendezvous_server(1_000).await;
        let mut socket =
            socket_client::connect_tcp(&*rendezvous_server, any_addr, RENDEZVOUS_TIMEOUT).await;
        debug_assert!(!servers.contains(&rendezvous_server));
        if socket.is_err() && !servers.is_empty() {
            log::info!("try the other servers: {:?}", servers);
            for server in servers {
                socket = socket_client::connect_tcp(&*server, any_addr, RENDEZVOUS_TIMEOUT).await;
                if socket.is_ok() {
                    rendezvous_server = server;
                    break;
                }
            }
            crate::refresh_rendezvous_server();
        } else if !contained {
            crate::refresh_rendezvous_server();
        }
        log::info!("rendezvous server: {}", rendezvous_server);
        let mut socket = socket?;
        let my_addr = socket.local_addr();
        let mut signed_id_pk = Vec::new();
        let mut relay_server = "".to_owned();

        let start = std::time::Instant::now();
        let mut peer_addr = any_addr;
        let mut peer_nat_type = NatType::UNKNOWN_NAT;
        let my_nat_type = crate::get_nat_type(100).await;
        let mut is_local = false;
        for i in 1..=3 {
            log::info!("#{} punch attempt with {}, id: {}", i, my_addr, peer);
            let mut msg_out = RendezvousMessage::new();
            use hbb_common::protobuf::Enum;
            let nat_type = if interface.is_force_relay() {
                NatType::SYMMETRIC
            } else {
                NatType::from_i32(my_nat_type).unwrap_or(NatType::UNKNOWN_NAT)
            };
            msg_out.set_punch_hole_request(PunchHoleRequest {
                id: peer.to_owned(),
                token: token.to_owned(),
                nat_type: nat_type.into(),
                licence_key: key.to_owned(),
                conn_type: conn_type.into(),
                ..Default::default()
            });
            socket.send(&msg_out).await?;
            if let Some(Ok(bytes)) = socket.next_timeout(i * 6000).await {
                if let Ok(msg_in) = RendezvousMessage::parse_from_bytes(&bytes) {
                    match msg_in.union {
                        Some(rendezvous_message::Union::PunchHoleResponse(ph)) => {
                            if ph.socket_addr.is_empty() {
                                if !ph.other_failure.is_empty() {
                                    bail!(ph.other_failure);
                                }
                                match ph.failure.enum_value_or_default() {
                                    punch_hole_response::Failure::ID_NOT_EXIST => {
                                        bail!("ID does not exist");
                                    }
                                    punch_hole_response::Failure::OFFLINE => {
                                        bail!("Remote desktop is offline");
                                    }
                                    punch_hole_response::Failure::LICENSE_MISMATCH => {
                                        bail!("Key mismatch");
                                    }
                                    punch_hole_response::Failure::LICENSE_OVERUSE => {
                                        bail!("Key overuse");
                                    }
                                }
                            } else {
                                peer_nat_type = ph.nat_type();
                                is_local = ph.is_local();
                                signed_id_pk = ph.pk.into();
                                relay_server = ph.relay_server;
                                peer_addr = AddrMangle::decode(&ph.socket_addr);
                                log::info!("Hole Punched {} = {}", peer, peer_addr);
                                break;
                            }
                        }
                        Some(rendezvous_message::Union::RelayResponse(rr)) => {
                            log::info!(
                                "relay requested from peer, time used: {:?}, relay_server: {}",
                                start.elapsed(),
                                rr.relay_server
                            );
                            signed_id_pk = rr.pk().into();
                            let mut conn =
                                Self::create_relay(peer, rr.uuid, rr.relay_server, key, conn_type)
                                    .await?;
                            Self::secure_connection(
                                peer,
                                signed_id_pk,
                                key,
                                &mut conn,
                                false,
                                interface,
                            )
                            .await?;
                            return Ok((conn, false));
                        }
                        _ => {
                            log::error!("Unexpected protobuf msg received: {:?}", msg_in);
                        }
                    }
                } else {
                    log::error!("Non-protobuf message bytes received: {:?}", bytes);
                }
            }
        }
        drop(socket);
        if peer_addr.port() == 0 {
            bail!("Failed to connect via rendezvous server");
        }
        let time_used = start.elapsed().as_millis() as u64;
        log::info!(
            "{} ms used to punch hole, relay_server: {}, {}",
            time_used,
            relay_server,
            if is_local {
                "is_local: true".to_owned()
            } else {
                format!("nat_type: {:?}", peer_nat_type)
            }
        );
        Self::connect(
            my_addr,
            peer_addr,
            peer,
            signed_id_pk,
            &relay_server,
            &rendezvous_server,
            time_used,
            peer_nat_type,
            my_nat_type,
            is_local,
            key,
            token,
            conn_type,
            interface,
        )
        .await
    }

    /// Connect to the peer.
    async fn connect(
        local_addr: SocketAddr,
        peer: SocketAddr,
        peer_id: &str,
        signed_id_pk: Vec<u8>,
        relay_server: &str,
        rendezvous_server: &str,
        punch_time_used: u64,
        peer_nat_type: NatType,
        my_nat_type: i32,
        is_local: bool,
        key: &str,
        token: &str,
        conn_type: ConnType,
        interface: impl Interface,
    ) -> ResultType<(Stream, bool)> {
        let direct_failures = PeerConfig::load(peer_id).direct_failures;
        let mut connect_timeout = 0;
        const MIN: u64 = 1000;
        if is_local || peer_nat_type == NatType::SYMMETRIC {
            connect_timeout = MIN;
        } else {
            if relay_server.is_empty() {
                connect_timeout = CONNECT_TIMEOUT;
            } else {
                if peer_nat_type == NatType::ASYMMETRIC {
                    let mut my_nat_type = my_nat_type;
                    if my_nat_type == NatType::UNKNOWN_NAT as i32 {
                        my_nat_type = crate::get_nat_type(100).await;
                    }
                    if my_nat_type == NatType::ASYMMETRIC as i32 {
                        connect_timeout = CONNECT_TIMEOUT;
                        if direct_failures > 0 {
                            connect_timeout = punch_time_used * 6;
                        }
                    } else if my_nat_type == NatType::SYMMETRIC as i32 {
                        connect_timeout = MIN;
                    }
                }
                if connect_timeout == 0 {
                    let n = if direct_failures > 0 { 3 } else { 6 };
                    connect_timeout = punch_time_used * (n as u64);
                }
            }
            if connect_timeout < MIN {
                connect_timeout = MIN;
            }
        }
        log::info!("peer address: {}, timeout: {}", peer, connect_timeout);
        let start = std::time::Instant::now();
        // NOTICE: Socks5 is be used event in intranet. Which may be not a good way.
        let mut conn = socket_client::connect_tcp(peer, local_addr, connect_timeout).await;
        let mut direct = !conn.is_err();
        if interface.is_force_relay() || conn.is_err() {
            if !relay_server.is_empty() {
                conn = Self::request_relay(
                    peer_id,
                    relay_server.to_owned(),
                    rendezvous_server,
                    !signed_id_pk.is_empty(),
                    key,
                    token,
                    conn_type,
                )
                .await;
                if conn.is_err() {
                    bail!(
                        "Failed to connect via relay server: {}",
                        conn.err().unwrap()
                    );
                }
                direct = false;
            } else {
                bail!("Failed to make direct connection to remote desktop");
            }
        }
        if !relay_server.is_empty() && (direct_failures == 0) != direct {
            let mut config = PeerConfig::load(peer_id);
            config.direct_failures = if direct { 0 } else { 1 };
            log::info!("direct_failures updated to {}", config.direct_failures);
            config.store(peer_id);
        }
        let mut conn = conn?;
        log::info!("{:?} used to establish connection", start.elapsed());
        Self::secure_connection(peer_id, signed_id_pk, key, &mut conn, direct, interface).await?;
        Ok((conn, direct))
    }

    /// Establish secure connection with the server.
    async fn secure_connection(
        peer_id: &str,
        signed_id_pk: Vec<u8>,
        key: &str,
        conn: &mut Stream,
        direct: bool,
        mut interface: impl Interface,
    ) -> ResultType<()> {
        let rs_pk = get_rs_pk(if key.is_empty() {
            hbb_common::config::RS_PUB_KEY
        } else {
            key
        });
        let mut sign_pk = None;
        if !signed_id_pk.is_empty() && rs_pk.is_some() {
            if let Ok((id, pk)) = decode_id_pk(&signed_id_pk, &rs_pk.unwrap()) {
                if id == peer_id {
                    sign_pk = Some(sign::PublicKey(pk));
                }
            }
            if sign_pk.is_none() {
                log::error!("Handshake failed: invalid public key from rendezvous server");
            }
        }
        let sign_pk = match sign_pk {
            Some(v) => v,
            None => {
                // send an empty message out in case server is setting up secure and waiting for first message
                conn.send(&Message::new()).await?;
                return Ok(());
            }
        };
        match timeout(READ_TIMEOUT, conn.next()).await? {
            Some(res) => {
                let bytes = match res {
                    Ok(bytes) => bytes,
                    Err(err) => {
                        interface.set_force_relay(direct, false);
                        bail!("{}", err);
                    }
                };
                if let Ok(msg_in) = Message::parse_from_bytes(&bytes) {
                    if let Some(message::Union::SignedId(si)) = msg_in.union {
                        if let Ok((id, their_pk_b)) = decode_id_pk(&si.id, &sign_pk) {
                            if id == peer_id {
                                let their_pk_b = box_::PublicKey(their_pk_b);
                                let (our_pk_b, out_sk_b) = box_::gen_keypair();
                                let key = secretbox::gen_key();
                                let nonce = box_::Nonce([0u8; box_::NONCEBYTES]);
                                let sealed_key = box_::seal(&key.0, &nonce, &their_pk_b, &out_sk_b);
                                let mut msg_out = Message::new();
                                msg_out.set_public_key(PublicKey {
                                    asymmetric_value: Vec::from(our_pk_b.0).into(),
                                    symmetric_value: sealed_key.into(),
                                    ..Default::default()
                                });
                                timeout(CONNECT_TIMEOUT, conn.send(&msg_out)).await??;
                                conn.set_key(key);
                            } else {
                                log::error!("Handshake failed: sign failure");
                                conn.send(&Message::new()).await?;
                            }
                        } else {
                            // fall back to non-secure connection in case pk mismatch
                            log::info!("pk mismatch, fall back to non-secure");
                            let mut msg_out = Message::new();
                            msg_out.set_public_key(PublicKey::new());
                            conn.send(&msg_out).await?;
                        }
                    } else {
                        log::error!("Handshake failed: invalid message type");
                        conn.send(&Message::new()).await?;
                    }
                } else {
                    log::error!("Handshake failed: invalid message format");
                    conn.send(&Message::new()).await?;
                }
            }
            None => {
                bail!("Reset by the peer");
            }
        }
        Ok(())
    }

    /// Request a relay connection to the server.
    async fn request_relay(
        peer: &str,
        relay_server: String,
        rendezvous_server: &str,
        secure: bool,
        key: &str,
        token: &str,
        conn_type: ConnType,
    ) -> ResultType<Stream> {
        let any_addr = Config::get_any_listen_addr();
        let mut succeed = false;
        let mut uuid = "".to_owned();
        for i in 1..=3 {
            // use different socket due to current hbbs implement requiring different nat address for each attempt
            let mut socket =
                socket_client::connect_tcp(rendezvous_server, any_addr, RENDEZVOUS_TIMEOUT)
                    .await
                    .with_context(|| "Failed to connect to rendezvous server")?;

            let mut msg_out = RendezvousMessage::new();
            uuid = Uuid::new_v4().to_string();
            log::info!(
                "#{} request relay attempt, id: {}, uuid: {}, relay_server: {}, secure: {}",
                i,
                peer,
                uuid,
                relay_server,
                secure,
            );
            msg_out.set_request_relay(RequestRelay {
                id: peer.to_owned(),
                token: token.to_owned(),
                uuid: uuid.clone(),
                relay_server: relay_server.clone(),
                secure,
                ..Default::default()
            });
            socket.send(&msg_out).await?;
            if let Some(Ok(bytes)) = socket.next_timeout(CONNECT_TIMEOUT).await {
                if let Ok(msg_in) = RendezvousMessage::parse_from_bytes(&bytes) {
                    if let Some(rendezvous_message::Union::RelayResponse(rs)) = msg_in.union {
                        if !rs.refuse_reason.is_empty() {
                            bail!(rs.refuse_reason);
                        }
                        succeed = true;
                        break;
                    }
                }
            }
        }
        if !succeed {
            bail!("Timeout");
        }
        Self::create_relay(peer, uuid, relay_server, key, conn_type).await
    }

    /// Create a relay connection to the server.
    async fn create_relay(
        peer: &str,
        uuid: String,
        relay_server: String,
        key: &str,
        conn_type: ConnType,
    ) -> ResultType<Stream> {
        let mut conn = socket_client::connect_tcp(
            crate::check_port(relay_server, RELAY_PORT),
            Config::get_any_listen_addr(),
            CONNECT_TIMEOUT,
        )
        .await
        .with_context(|| "Failed to connect to relay server")?;
        let mut msg_out = RendezvousMessage::new();
        msg_out.set_request_relay(RequestRelay {
            licence_key: key.to_owned(),
            id: peer.to_owned(),
            uuid,
            conn_type: conn_type.into(),
            ..Default::default()
        });
        conn.send(&msg_out).await?;
        Ok(conn)
    }
}

/// Audio handler for the [`Client`].
#[derive(Default)]
pub struct AudioHandler {
    audio_decoder: Option<(AudioDecoder, Vec<f32>)>,
    #[cfg(target_os = "android")]
    oboe: Option<OboePlayer>,
    #[cfg(target_os = "linux")]
    simple: Option<psimple::Simple>,
    #[cfg(not(any(target_os = "android", target_os = "linux")))]
    audio_buffer: Arc<std::sync::Mutex<std::collections::vec_deque::VecDeque<f32>>>,
    sample_rate: (u32, u32),
    #[cfg(not(any(target_os = "android", target_os = "linux")))]
    audio_stream: Option<Box<dyn StreamTrait>>,
    channels: u16,
    latency_controller: Arc<Mutex<LatencyController>>,
}

impl AudioHandler {
    /// Create a new audio handler.
    pub fn new(latency_controller: Arc<Mutex<LatencyController>>) -> Self {
        AudioHandler {
            latency_controller,
            ..Default::default()
        }
    }

    /// Start the audio playback.
    #[cfg(target_os = "linux")]
    fn start_audio(&mut self, format0: AudioFormat) -> ResultType<()> {
        use psimple::Simple;
        use pulse::sample::{Format, Spec};
        use pulse::stream::Direction;

        let spec = Spec {
            format: Format::F32le,
            channels: format0.channels as _,
            rate: format0.sample_rate as _,
        };
        if !spec.is_valid() {
            bail!("Invalid audio format");
        }

        self.simple = Some(Simple::new(
            None,                   // Use the default server
            &crate::get_app_name(), // Our application’s name
            Direction::Playback,    // We want a playback stream
            None,                   // Use the default device
            "playback",             // Description of our stream
            &spec,                  // Our sample format
            None,                   // Use default channel map
            None,                   // Use default buffering attributes
        )?);
        self.sample_rate = (format0.sample_rate, format0.sample_rate);
        Ok(())
    }

    /// Start the audio playback.
    #[cfg(target_os = "android")]
    fn start_audio(&mut self, format0: AudioFormat) -> ResultType<()> {
        self.oboe = Some(OboePlayer::new(
            format0.channels as _,
            format0.sample_rate as _,
        ));
        self.sample_rate = (format0.sample_rate, format0.sample_rate);
        Ok(())
    }

    /// Start the audio playback.
    #[cfg(not(any(target_os = "android", target_os = "linux")))]
    fn start_audio(&mut self, format0: AudioFormat) -> ResultType<()> {
        let device = AUDIO_HOST
            .default_output_device()
            .with_context(|| "Failed to get default output device")?;
        log::info!(
            "Using default output device: \"{}\"",
            device.name().unwrap_or("".to_owned())
        );
        let config = device.default_output_config().map_err(|e| anyhow!(e))?;
        let sample_format = config.sample_format();
        log::info!("Default output format: {:?}", config);
        log::info!("Remote input format: {:?}", format0);
        let mut config: StreamConfig = config.into();
        config.channels = format0.channels as _;
        match sample_format {
            cpal::SampleFormat::F32 => self.build_output_stream::<f32>(&config, &device)?,
            cpal::SampleFormat::I16 => self.build_output_stream::<i16>(&config, &device)?,
            cpal::SampleFormat::U16 => self.build_output_stream::<u16>(&config, &device)?,
        }
        self.sample_rate = (format0.sample_rate, config.sample_rate.0);
        Ok(())
    }

    /// Handle audio format and create an audio decoder.
    pub fn handle_format(&mut self, f: AudioFormat) {
        match AudioDecoder::new(f.sample_rate, if f.channels > 1 { Stereo } else { Mono }) {
            Ok(d) => {
                let buffer = vec![0.; f.sample_rate as usize * f.channels as usize];
                self.audio_decoder = Some((d, buffer));
                self.channels = f.channels as _;
                allow_err!(self.start_audio(f));
            }
            Err(err) => {
                log::error!("Failed to create audio decoder: {}", err);
            }
        }
    }

    /// Handle audio frame and play it.
    pub fn handle_frame(&mut self, frame: AudioFrame) {
        if frame.timestamp != 0 {
            if self
                .latency_controller
                .lock()
                .unwrap()
                .check_audio(frame.timestamp)
                .not()
            {
                return;
            }
        }

        #[cfg(not(any(target_os = "android", target_os = "linux")))]
        if self.audio_stream.is_none() {
            return;
        }
        #[cfg(target_os = "linux")]
        if self.simple.is_none() {
            return;
        }
        #[cfg(target_os = "android")]
        if self.oboe.is_none() {
            return;
        }
        self.audio_decoder.as_mut().map(|(d, buffer)| {
            if let Ok(n) = d.decode_float(&frame.data, buffer, false) {
                let channels = self.channels;
                let n = n * (channels as usize);
                #[cfg(not(any(target_os = "android", target_os = "linux")))]
                {
                    let sample_rate0 = self.sample_rate.0;
                    let sample_rate = self.sample_rate.1;
                    let audio_buffer = self.audio_buffer.clone();
                    // avoiding memory overflow if audio_buffer consumer side has problem
                    if audio_buffer.lock().unwrap().len() as u32 > sample_rate * 120 {
                        *audio_buffer.lock().unwrap() = Default::default();
                    }
                    if sample_rate != sample_rate0 {
                        let buffer = crate::resample_channels(
                            &buffer[0..n],
                            sample_rate0,
                            sample_rate,
                            channels,
                        );
                        audio_buffer.lock().unwrap().extend(buffer);
                    } else {
                        audio_buffer
                            .lock()
                            .unwrap()
                            .extend(buffer[0..n].iter().cloned());
                    }
                }
                #[cfg(target_os = "android")]
                {
                    self.oboe.as_mut().map(|x| x.push(&buffer[0..n]));
                }
                #[cfg(target_os = "linux")]
                {
                    let data_u8 =
                        unsafe { std::slice::from_raw_parts::<u8>(buffer.as_ptr() as _, n * 4) };
                    self.simple.as_mut().map(|x| x.write(data_u8));
                }
            }
        });
    }

    /// Build audio output stream for current device.
    #[cfg(not(any(target_os = "android", target_os = "linux")))]
    fn build_output_stream<T: cpal::Sample>(
        &mut self,
        config: &StreamConfig,
        device: &Device,
    ) -> ResultType<()> {
        let err_fn = move |err| {
            // too many errors, will improve later
            log::trace!("an error occurred on stream: {}", err);
        };
        let audio_buffer = self.audio_buffer.clone();
        let stream = device.build_output_stream(
            config,
            move |data: &mut [T], _: &_| {
                let mut lock = audio_buffer.lock().unwrap();
                let mut n = data.len();
                if lock.len() < n {
                    n = lock.len();
                }
                let mut input = lock.drain(0..n);
                for sample in data.iter_mut() {
                    *sample = match input.next() {
                        Some(x) => T::from(&x),
                        _ => T::from(&0.),
                    };
                }
            },
            err_fn,
        )?;
        stream.play()?;
        self.audio_stream = Some(Box::new(stream));
        Ok(())
    }
}

/// Video handler for the [`Client`].
pub struct VideoHandler {
    decoder: Decoder,
    latency_controller: Arc<Mutex<LatencyController>>,
    pub rgb: Vec<u8>,
}

impl VideoHandler {
    /// Create a new video handler.
    pub fn new(latency_controller: Arc<Mutex<LatencyController>>) -> Self {
        VideoHandler {
            decoder: Decoder::new(DecoderCfg {
                vpx: VpxDecoderConfig {
                    codec: VpxVideoCodecId::VP9,
                    num_threads: (num_cpus::get() / 2) as _,
                },
            }),
            latency_controller,
            rgb: Default::default(),
        }
    }

    /// Handle a new video frame.
    pub fn handle_frame(&mut self, vf: VideoFrame) -> ResultType<bool> {
        if vf.timestamp != 0 {
            // Update the lantency controller with the latest timestamp.
            self.latency_controller
                .lock()
                .unwrap()
                .update_video(vf.timestamp);
        }
        match &vf.union {
            Some(frame) => self.decoder.handle_video_frame(frame, &mut self.rgb),
            _ => Ok(false),
        }
    }

    /// Handle a VP9S frame.
    // pub fn handle_vp9s(&mut self, vp9s: &VP9s) -> ResultType<bool> {
    //     let mut last_frame = Image::new();
    //     for vp9 in vp9s.frames.iter() {
    //         for frame in self.decoder.decode(&vp9.data)? {
    //             drop(last_frame);
    //             last_frame = frame;
    //         }
    //     }
    //     for frame in self.decoder.flush()? {
    //         drop(last_frame);
    //         last_frame = frame;
    //     }
    //     if last_frame.is_null() {
    //         Ok(false)
    //     } else {
    //         last_frame.rgb(1, true, &mut self.rgb);
    //         Ok(true)
    //     }
    // }

    /// Reset the decoder.
    pub fn reset(&mut self) {
        self.decoder = Decoder::new(DecoderCfg {
            vpx: VpxDecoderConfig {
                codec: VpxVideoCodecId::VP9,
                num_threads: 1,
            },
        });
    }
}

/// Login config handler for [`Client`].
#[derive(Default)]
pub struct LoginConfigHandler {
    id: String,
    pub is_file_transfer: bool,
    is_port_forward: bool,
    hash: Hash,
    password: Vec<u8>, // remember password for reconnect
    pub remember: bool,
    config: PeerConfig,
    pub port_forward: (String, i32),
    pub version: i64,
    pub conn_id: i32,
    features: Option<Features>,
    session_id: u64,
    pub supported_encoding: Option<(bool, bool)>,
    pub restarting_remote_device: bool,
    pub force_relay: bool,
}

impl Deref for LoginConfigHandler {
    type Target = PeerConfig;

    fn deref(&self) -> &Self::Target {
        &self.config
    }
}

/// Load [`PeerConfig`] from id.
///
/// # Arguments
///
/// * `id` - id of peer
#[inline]
pub fn load_config(id: &str) -> PeerConfig {
    PeerConfig::load(id)
}

impl LoginConfigHandler {
    /// Initialize the login config handler.
    ///
    /// # Arguments
    ///
    /// * `id` - id of peer
    /// * `is_file_transfer` - Whether the connection is file transfer.
    /// * `is_port_forward` - Whether the connection is port forward.
    pub fn initialize(&mut self, id: String, is_file_transfer: bool, is_port_forward: bool) {
        self.id = id;
        self.is_file_transfer = is_file_transfer;
        self.is_port_forward = is_port_forward;
        let config = self.load_config();
        self.remember = !config.password.is_empty();
        self.config = config;
        self.session_id = rand::random();
        self.supported_encoding = None;
        self.restarting_remote_device = false;
        self.force_relay = !self.get_option("force-always-relay").is_empty();
    }

    /// Check if the client should auto login.
    /// Return password if the client should auto login, otherwise return empty string.
    pub fn should_auto_login(&self) -> String {
        let l = self.lock_after_session_end;
        let a = !self.get_option("auto-login").is_empty();
        let p = self.get_option("os-password");
        if !p.is_empty() && l && a {
            p
        } else {
            "".to_owned()
        }
    }

    /// Load [`PeerConfig`].
    fn load_config(&self) -> PeerConfig {
        load_config(&self.id)
    }

    /// Save a [`PeerConfig`] into the handler.
    ///
    /// # Arguments
    ///
    /// * `config` - [`PeerConfig`] to save.
    pub fn save_config(&mut self, config: PeerConfig) {
        config.store(&self.id);
        self.config = config;
    }

    /// Set an option for handler's [`PeerConfig`].
    ///
    /// # Arguments
    ///
    /// * `k` - key of option
    /// * `v` - value of option
    pub fn set_option(&mut self, k: String, v: String) {
        let mut config = self.load_config();
        config.options.insert(k, v);
        self.save_config(config);
    }

    /// Save view style to the current config.
    ///
    /// # Arguments
    ///
    /// * `value` - The view style to be saved.
    pub fn save_view_style(&mut self, value: String) {
        let mut config = self.load_config();
        config.view_style = value;
        self.save_config(config);
    }

    /// Toggle an option in the handler.
    ///
    /// # Arguments
    ///
    /// * `name` - The name of the option to toggle.
    pub fn toggle_option(&mut self, name: String) -> Option<Message> {
        let mut option = OptionMessage::default();
        let mut config = self.load_config();
        if name == "show-remote-cursor" {
            config.show_remote_cursor = !config.show_remote_cursor;
            option.show_remote_cursor = (if config.show_remote_cursor {
                BoolOption::Yes
            } else {
                BoolOption::No
            })
            .into();
        } else if name == "disable-audio" {
            config.disable_audio = !config.disable_audio;
            option.disable_audio = (if config.disable_audio {
                BoolOption::Yes
            } else {
                BoolOption::No
            })
            .into();
        } else if name == "disable-clipboard" {
            config.disable_clipboard = !config.disable_clipboard;
            option.disable_clipboard = (if config.disable_clipboard {
                BoolOption::Yes
            } else {
                BoolOption::No
            })
            .into();
        } else if name == "lock-after-session-end" {
            config.lock_after_session_end = !config.lock_after_session_end;
            option.lock_after_session_end = (if config.lock_after_session_end {
                BoolOption::Yes
            } else {
                BoolOption::No
            })
            .into();
        } else if name == "privacy-mode" {
            // try toggle privacy mode
            option.privacy_mode = (if config.privacy_mode {
                BoolOption::No
            } else {
                BoolOption::Yes
            })
            .into();
        } else if name == "enable-file-transfer" {
            config.enable_file_transfer = !config.enable_file_transfer;
            option.enable_file_transfer = (if config.enable_file_transfer {
                BoolOption::Yes
            } else {
                BoolOption::No
            })
            .into();
        } else if name == "block-input" {
            option.block_input = BoolOption::Yes.into();
        } else if name == "unblock-input" {
            option.block_input = BoolOption::No.into();
        } else if name == "show-quality-monitor" {
            config.show_quality_monitor = !config.show_quality_monitor;
        } else {
            let v = self.options.get(&name).is_some();
            if v {
                self.config.options.remove(&name);
            } else {
                self.config.options.insert(name, "Y".to_owned());
            }
            self.config.store(&self.id);
            return None;
        }
        if !name.contains("block-input") {
            self.save_config(config);
        }
        let mut misc = Misc::new();
        misc.set_option(option);
        let mut msg_out = Message::new();
        msg_out.set_misc(misc);
        Some(msg_out)
    }

    /// Get [`PeerConfig`] of the current [`LoginConfigHandler`].
    ///
    /// # Arguments
    pub fn get_config(&mut self) -> &mut PeerConfig {
        &mut self.config
    }

    /// Get [`OptionMessage`] of the current [`LoginConfigHandler`].
    /// Return `None` if there's no option, for example, when the session is only for file transfer.
    ///
    /// # Arguments
    ///
    /// * `ignore_default` - If `true`, ignore the default value of the option.
    fn get_option_message(&self, ignore_default: bool) -> Option<OptionMessage> {
        if self.is_port_forward || self.is_file_transfer {
            return None;
        }
        let mut n = 0;
        let mut msg = OptionMessage::new();
        let q = self.image_quality.clone();
        if let Some(q) = self.get_image_quality_enum(&q, ignore_default) {
            msg.image_quality = q.into();
            n += 1;
        } else if q == "custom" {
            let config = PeerConfig::load(&self.id);
            msg.custom_image_quality = config.custom_image_quality[0] << 8;
            n += 1;
        }
        if self.get_toggle_option("show-remote-cursor") {
            msg.show_remote_cursor = BoolOption::Yes.into();
            n += 1;
        }
        if self.get_toggle_option("lock-after-session-end") {
            msg.lock_after_session_end = BoolOption::Yes.into();
            n += 1;
        }
        if self.get_toggle_option("disable-audio") {
            msg.disable_audio = BoolOption::Yes.into();
            n += 1;
        }
        if self.get_toggle_option("enable-file-transfer") {
            msg.enable_file_transfer = BoolOption::Yes.into();
            n += 1;
        }
        if self.get_toggle_option("disable-clipboard") {
            msg.disable_clipboard = BoolOption::Yes.into();
            n += 1;
        }
        let state = Decoder::video_codec_state(&self.id);
        msg.video_codec_state = hbb_common::protobuf::MessageField::some(state);
        n += 1;

        if n > 0 {
            Some(msg)
        } else {
            None
        }
    }

    pub fn get_option_message_after_login(&self) -> Option<OptionMessage> {
        if self.is_port_forward || self.is_file_transfer {
            return None;
        }
        let mut n = 0;
        let mut msg = OptionMessage::new();
        if self.get_toggle_option("privacy-mode") {
            msg.privacy_mode = BoolOption::Yes.into();
            n += 1;
        }
        if n > 0 {
            Some(msg)
        } else {
            None
        }
    }

<<<<<<< HEAD
    /// Parse the image quality option.
    /// Return [`ImageQuality`] if the option is valid, otherwise return `None`.
    ///
    /// # Arguments
    ///
    /// * `q` - The image quality option.
    /// * `ignore_default` - Ignore the default value.
=======
>>>>>>> 3b3d34fa
    fn get_image_quality_enum(&self, q: &str, ignore_default: bool) -> Option<ImageQuality> {
        if q == "low" {
            Some(ImageQuality::Low)
        } else if q == "best" {
            Some(ImageQuality::Best)
        } else if q == "balanced" {
            if ignore_default {
                None
            } else {
                Some(ImageQuality::Balanced)
            }
        } else {
            None
        }
    }

    /// Get the status of a toggle option.
    ///
    /// # Arguments
    ///
    /// * `name` - The name of the toggle option.
    pub fn get_toggle_option(&self, name: &str) -> bool {
        if name == "show-remote-cursor" {
            self.config.show_remote_cursor
        } else if name == "lock-after-session-end" {
            self.config.lock_after_session_end
        } else if name == "privacy-mode" {
            self.config.privacy_mode
        } else if name == "enable-file-transfer" {
            self.config.enable_file_transfer
        } else if name == "disable-audio" {
            self.config.disable_audio
        } else if name == "disable-clipboard" {
            self.config.disable_clipboard
        } else if name == "show-quality-monitor" {
            self.config.show_quality_monitor
        } else {
            !self.get_option(name).is_empty()
        }
    }

    pub fn is_privacy_mode_supported(&self) -> bool {
        if let Some(features) = &self.features {
            features.privacy_mode
        } else {
            false
        }
    }

    /// Create a [`Message`] for refreshing video.
    pub fn refresh() -> Message {
        let mut misc = Misc::new();
        misc.set_refresh_video(true);
        let mut msg_out = Message::new();
        msg_out.set_misc(misc);
        msg_out
    }

    /// Create a [`Message`] for saving custom image quality.
    ///
    /// # Arguments
    ///
    /// * `bitrate` - The given bitrate.
    /// * `quantizer` - The given quantizer.
    pub fn save_custom_image_quality(&mut self, image_quality: i32) -> Message {
        let mut misc = Misc::new();
        misc.set_option(OptionMessage {
            custom_image_quality: image_quality << 8,
            ..Default::default()
        });
        let mut msg_out = Message::new();
        msg_out.set_misc(misc);
        let mut config = self.load_config();
        config.image_quality = "custom".to_owned();
        config.custom_image_quality = vec![image_quality as _];
        self.save_config(config);
        msg_out
    }

    /// Save the given image quality to the config.
    /// Return a [`Message`] that contains image quality, or `None` if the image quality is not valid.
    /// # Arguments
    ///
    /// * `value` - The image quality.
    pub fn save_image_quality(&mut self, value: String) -> Option<Message> {
        let mut res = None;
        if let Some(q) = self.get_image_quality_enum(&value, false) {
            let mut misc = Misc::new();
            misc.set_option(OptionMessage {
                image_quality: q.into(),
                ..Default::default()
            });
            let mut msg_out = Message::new();
            msg_out.set_misc(misc);
            res = Some(msg_out);
        }
        let mut config = self.load_config();
        config.image_quality = value;
        self.save_config(config);
        res
    }

    pub fn get_option(&self, k: &str) -> String {
        if let Some(v) = self.config.options.get(k) {
            v.clone()
        } else {
            "".to_owned()
        }
    }

    /// Handle login error.
    /// Return true if the password is wrong, return false if there's an actual error.
    pub fn handle_login_error(&mut self, err: &str, interface: &impl Interface) -> bool {
        if err == "Wrong Password" {
            self.password = Default::default();
            interface.msgbox("re-input-password", err, "Do you want to enter again?");
            true
        } else {
            interface.msgbox("error", "Login Error", err);
            false
        }
    }

    /// Get user name.
    /// Return the name of the given peer. If the peer has no name, return the name in the config.
    ///
    /// # Arguments
    ///
    /// * `pi` - peer info.
    pub fn get_username(&self, pi: &PeerInfo) -> String {
        return if pi.username.is_empty() {
            self.info.username.clone()
        } else {
            pi.username.clone()
        };
    }

    /// Handle peer info.
    ///
    /// # Arguments
    ///
    /// * `username` - The name of the peer.
    /// * `pi` - The peer info.
    pub fn handle_peer_info(&mut self, username: String, pi: PeerInfo) {
        if !pi.version.is_empty() {
            self.version = hbb_common::get_version_number(&pi.version);
        }
        self.features = pi.features.into_option();
        let serde = PeerInfoSerde {
            username,
            hostname: pi.hostname.clone(),
            platform: pi.platform.clone(),
        };
        let mut config = self.load_config();
        config.info = serde;
        let password = self.password.clone();
        let password0 = config.password.clone();
        let remember = self.remember;
        if remember {
            if !password.is_empty() && password != password0 {
                config.password = password;
                log::debug!("remember password of {}", self.id);
            }
        } else {
            if !password0.is_empty() {
                config.password = Default::default();
                log::debug!("remove password of {}", self.id);
            }
        }
        self.conn_id = pi.conn_id;
        // no matter if change, for update file time
        self.save_config(config);
        #[cfg(feature = "hwcodec")]
        {
            self.supported_encoding = Some((pi.encoding.h264, pi.encoding.h265));
        }
    }

    pub fn get_remote_dir(&self) -> String {
        serde_json::from_str::<HashMap<String, String>>(&self.get_option("remote_dir"))
            .unwrap_or_default()
            .remove(&self.info.username)
            .unwrap_or_default()
    }

    pub fn get_all_remote_dir(&self, path: String) -> String {
        let d = self.get_option("remote_dir");
        let user = self.info.username.clone();
        let mut x = serde_json::from_str::<HashMap<String, String>>(&d).unwrap_or_default();
        if path.is_empty() {
            x.remove(&user);
        } else {
            x.insert(user, path);
        }
        serde_json::to_string::<HashMap<String, String>>(&x).unwrap_or_default()
    }

    /// Create a [`Message`] for login.
    fn create_login_msg(&self, password: Vec<u8>) -> Message {
        #[cfg(any(target_os = "android", target_os = "ios"))]
        let my_id = Config::get_id_or(crate::common::DEVICE_ID.lock().unwrap().clone());
        #[cfg(not(any(target_os = "android", target_os = "ios")))]
        let my_id = Config::get_id();
        let mut lr = LoginRequest {
            username: self.id.clone(),
            password: password.into(),
            my_id,
            my_name: crate::username(),
            option: self.get_option_message(true).into(),
            session_id: self.session_id,
            version: crate::VERSION.to_string(),
            ..Default::default()
        };
        if self.is_file_transfer {
            lr.set_file_transfer(FileTransfer {
                dir: self.get_remote_dir(),
                show_hidden: !self.get_option("remote_show_hidden").is_empty(),
                ..Default::default()
            });
        } else if self.is_port_forward {
            lr.set_port_forward(PortForward {
                host: self.port_forward.0.clone(),
                port: self.port_forward.1,
                ..Default::default()
            });
        }
        let mut msg_out = Message::new();
        msg_out.set_login_request(lr);
        msg_out
    }

    pub fn change_prefer_codec(&self) -> Message {
        let state = scrap::codec::Decoder::video_codec_state(&self.id);
        let mut misc = Misc::new();
        misc.set_option(OptionMessage {
            video_codec_state: hbb_common::protobuf::MessageField::some(state),
            ..Default::default()
        });
        let mut msg_out = Message::new();
        msg_out.set_misc(misc);
        msg_out
    }

    pub fn restart_remote_device(&self) -> Message {
        let mut misc = Misc::new();
        misc.set_restart_remote_device(true);
        let mut msg_out = Message::new();
        msg_out.set_misc(misc);
        msg_out
    }
}

/// Media data.
pub enum MediaData {
    VideoFrame(VideoFrame),
    AudioFrame(AudioFrame),
    AudioFormat(AudioFormat),
    Reset,
}

pub type MediaSender = mpsc::Sender<MediaData>;

/// Start video and audio thread.
/// Return two [`MediaSender`], they should be given to the media producer.
///
/// # Arguments
///
/// * `video_callback` - The callback for video frame. Being called when a video frame is ready.
pub fn start_video_audio_threads<F>(video_callback: F) -> (MediaSender, MediaSender)
where
    F: 'static + FnMut(&[u8]) + Send,
{
    let (video_sender, video_receiver) = mpsc::channel::<MediaData>();
    let (audio_sender, audio_receiver) = mpsc::channel::<MediaData>();
    let mut video_callback = video_callback;

    let latency_controller = LatencyController::new();
    let latency_controller_cl = latency_controller.clone();
    // Create video_handler out of the thread below to ensure that the handler exists before client start.
    // It will take a few tenths of a second for the first time, and then tens of milliseconds.
    let mut video_handler = VideoHandler::new(latency_controller);

    std::thread::spawn(move || {
        loop {
            if let Ok(data) = video_receiver.recv() {
                match data {
                    MediaData::VideoFrame(vf) => {
                        if let Ok(true) = video_handler.handle_frame(vf) {
                            video_callback(&video_handler.rgb);
                        }
                    }
                    MediaData::Reset => {
                        video_handler.reset();
                    }
                    _ => {}
                }
            } else {
                break;
            }
        }
        log::info!("Video decoder loop exits");
    });
    std::thread::spawn(move || {
        let mut audio_handler = AudioHandler::new(latency_controller_cl);
        loop {
            if let Ok(data) = audio_receiver.recv() {
                match data {
                    MediaData::AudioFrame(af) => {
                        audio_handler.handle_frame(af);
                    }
                    MediaData::AudioFormat(f) => {
                        audio_handler.handle_format(f);
                    }
                    _ => {}
                }
            } else {
                break;
            }
        }
        log::info!("Audio decoder loop exits");
    });
    return (video_sender, audio_sender);
}

/// Handle latency test.
///
/// # Arguments
///
/// * `t` - The latency test message.
/// * `peer` - The peer.
pub async fn handle_test_delay(t: TestDelay, peer: &mut Stream) {
    if !t.from_client {
        let mut msg_out = Message::new();
        msg_out.set_test_delay(t);
        allow_err!(peer.send(&msg_out).await);
    }
}

/// Send mouse data.
///
/// # Arguments
///
/// * `mask` - Mouse event.
///     * mask = buttons << 3 | type
///     * type, 1: down, 2: up, 3: wheel
///     * buttons, 1: left, 2: right, 4: middle
/// * `x` - X coordinate.
/// * `y` - Y coordinate.
/// * `alt` - Whether the alt key is pressed.
/// * `ctrl` - Whether the ctrl key is pressed.
/// * `shift` - Whether the shift key is pressed.
/// * `command` - Whether the command key is pressed.
/// * `interface` - The interface for sending data.
#[inline]
pub fn send_mouse(
    mask: i32,
    x: i32,
    y: i32,
    alt: bool,
    ctrl: bool,
    shift: bool,
    command: bool,
    interface: &impl Interface,
) {
    let mut msg_out = Message::new();
    let mut mouse_event = MouseEvent {
        mask,
        x,
        y,
        ..Default::default()
    };
    if alt {
        mouse_event.modifiers.push(ControlKey::Alt.into());
    }
    if shift {
        mouse_event.modifiers.push(ControlKey::Shift.into());
    }
    if ctrl {
        mouse_event.modifiers.push(ControlKey::Control.into());
    }
    if command {
        mouse_event.modifiers.push(ControlKey::Meta.into());
    }
    msg_out.set_mouse_event(mouse_event);
    interface.send(Data::Message(msg_out));
}

/// Avtivate OS by sending mouse movement.
///
/// # Arguments
///
/// * `interface` - The interface for sending data.
fn activate_os(interface: &impl Interface) {
    send_mouse(0, 0, 0, false, false, false, false, interface);
    std::thread::sleep(Duration::from_millis(50));
    send_mouse(0, 3, 3, false, false, false, false, interface);
    std::thread::sleep(Duration::from_millis(50));
    send_mouse(1 | 1 << 3, 0, 0, false, false, false, false, interface);
    send_mouse(2 | 1 << 3, 0, 0, false, false, false, false, interface);
    /*
    let mut key_event = KeyEvent::new();
    // do not use Esc, which has problem with Linux
    key_event.set_control_key(ControlKey::RightArrow);
    key_event.press = true;
    let mut msg_out = Message::new();
    msg_out.set_key_event(key_event.clone());
    interface.send(Data::Message(msg_out.clone()));
    */
}

/// Input the OS's password.
///
/// # Arguments
///
/// * `p` - The password.
/// * `avtivate` - Whether to activate OS.
/// * `interface` - The interface for sending data.
pub fn input_os_password(p: String, activate: bool, interface: impl Interface) {
    std::thread::spawn(move || {
        _input_os_password(p, activate, interface);
    });
}

/// Input the OS's password.
///
/// # Arguments
///
/// * `p` - The password.
/// * `avtivate` - Whether to activate OS.
/// * `interface` - The interface for sending data.
fn _input_os_password(p: String, activate: bool, interface: impl Interface) {
    if activate {
        activate_os(&interface);
        std::thread::sleep(Duration::from_millis(1200));
    }
    let mut key_event = KeyEvent::new();
    key_event.press = true;
    let mut msg_out = Message::new();
    key_event.set_seq(p);
    msg_out.set_key_event(key_event.clone());
    interface.send(Data::Message(msg_out.clone()));
    key_event.set_control_key(ControlKey::Return);
    msg_out.set_key_event(key_event);
    interface.send(Data::Message(msg_out));
}

/// Handle hash message sent by peer.
/// Hash will be used for login.
///
/// # Arguments
///
/// * `lc` - Login config.
/// * `hash` - Hash sent by peer.
/// * `interface` - [`Interface`] for sending data.
/// * `peer` - [`Stream`] for communicating with peer.
pub async fn handle_hash(
    lc: Arc<RwLock<LoginConfigHandler>>,
    password_preset: &str,
    hash: Hash,
    interface: &impl Interface,
    peer: &mut Stream,
) {
    let mut password = lc.read().unwrap().password.clone();
    if password.is_empty() {
        if !password_preset.is_empty() {
            let mut hasher = Sha256::new();
            hasher.update(password_preset);
            hasher.update(&hash.salt);
            let res = hasher.finalize();
            password = res[..].into();
        }
    }
    if password.is_empty() {
        password = lc.read().unwrap().config.password.clone();
    }
    if password.is_empty() {
        // login without password, the remote side can click accept
        send_login(lc.clone(), Vec::new(), peer).await;
        interface.msgbox("input-password", "Password Required", "");
    } else {
        let mut hasher = Sha256::new();
        hasher.update(&password);
        hasher.update(&hash.challenge);
        send_login(lc.clone(), hasher.finalize()[..].into(), peer).await;
    }
    lc.write().unwrap().hash = hash;
}

/// Send login message to peer.
///
/// # Arguments
///
/// * `lc` - Login config.
/// * `password` - Password.
/// * `peer` - [`Stream`] for communicating with peer.
async fn send_login(lc: Arc<RwLock<LoginConfigHandler>>, password: Vec<u8>, peer: &mut Stream) {
    let msg_out = lc.read().unwrap().create_login_msg(password);
    allow_err!(peer.send(&msg_out).await);
}

/// Handle login request made from ui.
///
/// # Arguments
///
/// * `lc` - Login config.
/// * `password` - Password.
/// * `remember` - Whether to remember password.
/// * `peer` - [`Stream`] for communicating with peer.
pub async fn handle_login_from_ui(
    lc: Arc<RwLock<LoginConfigHandler>>,
    password: String,
    remember: bool,
    peer: &mut Stream,
) {
    let mut hasher = Sha256::new();
    hasher.update(password);
    hasher.update(&lc.read().unwrap().hash.salt);
    let res = hasher.finalize();
    lc.write().unwrap().remember = remember;
    lc.write().unwrap().password = res[..].into();
    let mut hasher2 = Sha256::new();
    hasher2.update(&res[..]);
    hasher2.update(&lc.read().unwrap().hash.challenge);
    send_login(lc.clone(), hasher2.finalize()[..].into(), peer).await;
}

/// Interface for client to send data and commands.
#[async_trait]
pub trait Interface: Send + Clone + 'static + Sized {
    fn send(&self, data: Data);
    fn msgbox(&self, msgtype: &str, title: &str, text: &str);
    fn handle_login_error(&mut self, err: &str) -> bool;
    fn handle_peer_info(&mut self, pi: PeerInfo);
    fn set_force_relay(&mut self, direct: bool, received: bool);
    fn is_force_relay(&self) -> bool;
    async fn handle_hash(&mut self, pass: &str, hash: Hash, peer: &mut Stream);
    async fn handle_login_from_ui(&mut self, password: String, remember: bool, peer: &mut Stream);
    async fn handle_test_delay(&mut self, t: TestDelay, peer: &mut Stream);
}

/// Data used by the client interface.
#[derive(Clone)]
pub enum Data {
    Close,
    Login((String, bool)),
    Message(Message),
    SendFiles((i32, String, String, i32, bool, bool)),
    RemoveDirAll((i32, String, bool, bool)),
    ConfirmDeleteFiles((i32, i32)),
    SetNoConfirm(i32),
    RemoveDir((i32, String)),
    RemoveFile((i32, String, i32, bool)),
    CreateDir((i32, String, bool)),
    CancelJob(i32),
    RemovePortForward(i32),
    AddPortForward((i32, String, i32)),
    ToggleClipboardFile,
    NewRDP,
    SetConfirmOverrideFile((i32, i32, bool, bool, bool)),
    AddJob((i32, String, String, i32, bool, bool)),
    ResumeJob((i32, bool)),
}

/// Keycode for key events.
#[derive(Clone)]
pub enum Key {
    ControlKey(ControlKey),
    Chr(u32),
    _Raw(u32),
}

lazy_static::lazy_static! {
    pub static ref KEY_MAP: HashMap<&'static str, Key> =
    [
        ("VK_A", Key::Chr('a' as _)),
        ("VK_B", Key::Chr('b' as _)),
        ("VK_C", Key::Chr('c' as _)),
        ("VK_D", Key::Chr('d' as _)),
        ("VK_E", Key::Chr('e' as _)),
        ("VK_F", Key::Chr('f' as _)),
        ("VK_G", Key::Chr('g' as _)),
        ("VK_H", Key::Chr('h' as _)),
        ("VK_I", Key::Chr('i' as _)),
        ("VK_J", Key::Chr('j' as _)),
        ("VK_K", Key::Chr('k' as _)),
        ("VK_L", Key::Chr('l' as _)),
        ("VK_M", Key::Chr('m' as _)),
        ("VK_N", Key::Chr('n' as _)),
        ("VK_O", Key::Chr('o' as _)),
        ("VK_P", Key::Chr('p' as _)),
        ("VK_Q", Key::Chr('q' as _)),
        ("VK_R", Key::Chr('r' as _)),
        ("VK_S", Key::Chr('s' as _)),
        ("VK_T", Key::Chr('t' as _)),
        ("VK_U", Key::Chr('u' as _)),
        ("VK_V", Key::Chr('v' as _)),
        ("VK_W", Key::Chr('w' as _)),
        ("VK_X", Key::Chr('x' as _)),
        ("VK_Y", Key::Chr('y' as _)),
        ("VK_Z", Key::Chr('z' as _)),
        ("VK_0", Key::Chr('0' as _)),
        ("VK_1", Key::Chr('1' as _)),
        ("VK_2", Key::Chr('2' as _)),
        ("VK_3", Key::Chr('3' as _)),
        ("VK_4", Key::Chr('4' as _)),
        ("VK_5", Key::Chr('5' as _)),
        ("VK_6", Key::Chr('6' as _)),
        ("VK_7", Key::Chr('7' as _)),
        ("VK_8", Key::Chr('8' as _)),
        ("VK_9", Key::Chr('9' as _)),
        ("VK_COMMA", Key::Chr(',' as _)),
        ("VK_SLASH", Key::Chr('/' as _)),
        ("VK_SEMICOLON", Key::Chr(';' as _)),
        ("VK_QUOTE", Key::Chr('\'' as _)),
        ("VK_LBRACKET", Key::Chr('[' as _)),
        ("VK_RBRACKET", Key::Chr(']' as _)),
        ("VK_BACKSLASH", Key::Chr('\\' as _)),
        ("VK_MINUS", Key::Chr('-' as _)),
        ("VK_PLUS", Key::Chr('=' as _)), // it is =, but sciter return VK_PLUS
        ("VK_DIVIDE", Key::ControlKey(ControlKey::Divide)), // numpad
        ("VK_MULTIPLY", Key::ControlKey(ControlKey::Multiply)), // numpad
        ("VK_SUBTRACT", Key::ControlKey(ControlKey::Subtract)), // numpad
        ("VK_ADD", Key::ControlKey(ControlKey::Add)), // numpad
        ("VK_DECIMAL", Key::ControlKey(ControlKey::Decimal)), // numpad
        ("VK_F1", Key::ControlKey(ControlKey::F1)),
        ("VK_F2", Key::ControlKey(ControlKey::F2)),
        ("VK_F3", Key::ControlKey(ControlKey::F3)),
        ("VK_F4", Key::ControlKey(ControlKey::F4)),
        ("VK_F5", Key::ControlKey(ControlKey::F5)),
        ("VK_F6", Key::ControlKey(ControlKey::F6)),
        ("VK_F7", Key::ControlKey(ControlKey::F7)),
        ("VK_F8", Key::ControlKey(ControlKey::F8)),
        ("VK_F9", Key::ControlKey(ControlKey::F9)),
        ("VK_F10", Key::ControlKey(ControlKey::F10)),
        ("VK_F11", Key::ControlKey(ControlKey::F11)),
        ("VK_F12", Key::ControlKey(ControlKey::F12)),
        ("VK_ENTER", Key::ControlKey(ControlKey::Return)),
        ("VK_CANCEL", Key::ControlKey(ControlKey::Cancel)),
        ("VK_BACK", Key::ControlKey(ControlKey::Backspace)),
        ("VK_TAB", Key::ControlKey(ControlKey::Tab)),
        ("VK_CLEAR", Key::ControlKey(ControlKey::Clear)),
        ("VK_RETURN", Key::ControlKey(ControlKey::Return)),
        ("VK_SHIFT", Key::ControlKey(ControlKey::Shift)),
        ("VK_CONTROL", Key::ControlKey(ControlKey::Control)),
        ("VK_MENU", Key::ControlKey(ControlKey::Alt)),
        ("VK_PAUSE", Key::ControlKey(ControlKey::Pause)),
        ("VK_CAPITAL", Key::ControlKey(ControlKey::CapsLock)),
        ("VK_KANA", Key::ControlKey(ControlKey::Kana)),
        ("VK_HANGUL", Key::ControlKey(ControlKey::Hangul)),
        ("VK_JUNJA", Key::ControlKey(ControlKey::Junja)),
        ("VK_FINAL", Key::ControlKey(ControlKey::Final)),
        ("VK_HANJA", Key::ControlKey(ControlKey::Hanja)),
        ("VK_KANJI", Key::ControlKey(ControlKey::Kanji)),
        ("VK_ESCAPE", Key::ControlKey(ControlKey::Escape)),
        ("VK_CONVERT", Key::ControlKey(ControlKey::Convert)),
        ("VK_SPACE", Key::ControlKey(ControlKey::Space)),
        ("VK_PRIOR", Key::ControlKey(ControlKey::PageUp)),
        ("VK_NEXT", Key::ControlKey(ControlKey::PageDown)),
        ("VK_END", Key::ControlKey(ControlKey::End)),
        ("VK_HOME", Key::ControlKey(ControlKey::Home)),
        ("VK_LEFT", Key::ControlKey(ControlKey::LeftArrow)),
        ("VK_UP", Key::ControlKey(ControlKey::UpArrow)),
        ("VK_RIGHT", Key::ControlKey(ControlKey::RightArrow)),
        ("VK_DOWN", Key::ControlKey(ControlKey::DownArrow)),
        ("VK_SELECT", Key::ControlKey(ControlKey::Select)),
        ("VK_PRINT", Key::ControlKey(ControlKey::Print)),
        ("VK_EXECUTE", Key::ControlKey(ControlKey::Execute)),
        ("VK_SNAPSHOT", Key::ControlKey(ControlKey::Snapshot)),
        ("VK_INSERT", Key::ControlKey(ControlKey::Insert)),
        ("VK_DELETE", Key::ControlKey(ControlKey::Delete)),
        ("VK_HELP", Key::ControlKey(ControlKey::Help)),
        ("VK_SLEEP", Key::ControlKey(ControlKey::Sleep)),
        ("VK_SEPARATOR", Key::ControlKey(ControlKey::Separator)),
        ("VK_NUMPAD0", Key::ControlKey(ControlKey::Numpad0)),
        ("VK_NUMPAD1", Key::ControlKey(ControlKey::Numpad1)),
        ("VK_NUMPAD2", Key::ControlKey(ControlKey::Numpad2)),
        ("VK_NUMPAD3", Key::ControlKey(ControlKey::Numpad3)),
        ("VK_NUMPAD4", Key::ControlKey(ControlKey::Numpad4)),
        ("VK_NUMPAD5", Key::ControlKey(ControlKey::Numpad5)),
        ("VK_NUMPAD6", Key::ControlKey(ControlKey::Numpad6)),
        ("VK_NUMPAD7", Key::ControlKey(ControlKey::Numpad7)),
        ("VK_NUMPAD8", Key::ControlKey(ControlKey::Numpad8)),
        ("VK_NUMPAD9", Key::ControlKey(ControlKey::Numpad9)),
        ("Apps", Key::ControlKey(ControlKey::Apps)),
        ("Meta", Key::ControlKey(ControlKey::Meta)),
        ("RAlt", Key::ControlKey(ControlKey::RAlt)),
        ("RWin", Key::ControlKey(ControlKey::RWin)),
        ("RControl", Key::ControlKey(ControlKey::RControl)),
        ("RShift", Key::ControlKey(ControlKey::RShift)),
        ("CTRL_ALT_DEL", Key::ControlKey(ControlKey::CtrlAltDel)),
        ("LOCK_SCREEN", Key::ControlKey(ControlKey::LockScreen)),
    ].iter().cloned().collect();
}

/// Check if the given message is an error and can be retried.
///
/// # Arguments
///
/// * `msgtype` - The message type.
/// * `title` - The title of the message.
/// * `text` - The text of the message.
#[inline]
pub fn check_if_retry(msgtype: &str, title: &str, text: &str) -> bool {
    msgtype == "error"
        && title == "Connection Error"
        && (text.contains("10054")
            || text.contains("104")
            || (!text.to_lowercase().contains("offline")
                && !text.to_lowercase().contains("exist")
                && !text.to_lowercase().contains("handshake")
                && !text.to_lowercase().contains("failed")
                && !text.to_lowercase().contains("resolve")
                && !text.to_lowercase().contains("mismatch")
                && !text.to_lowercase().contains("manually")
                && !text.to_lowercase().contains("not allowed")))
}

#[inline]
fn get_pk(pk: &[u8]) -> Option<[u8; 32]> {
    if pk.len() == 32 {
        let mut tmp = [0u8; 32];
        tmp[..].copy_from_slice(&pk);
        Some(tmp)
    } else {
        None
    }
}

#[inline]
fn get_rs_pk(str_base64: &str) -> Option<sign::PublicKey> {
    if let Ok(pk) = base64::decode(str_base64) {
        get_pk(&pk).map(|x| sign::PublicKey(x))
    } else {
        None
    }
}

fn decode_id_pk(signed: &[u8], key: &sign::PublicKey) -> ResultType<(String, [u8; 32])> {
    let res = IdPk::parse_from_bytes(
        &sign::verify(signed, key).map_err(|_| anyhow!("Signature mismatch"))?,
    )?;
    if let Some(pk) = get_pk(&res.pk) {
        Ok((res.id, pk))
    } else {
        bail!("Wrong public length");
    }
}<|MERGE_RESOLUTION|>--- conflicted
+++ resolved
@@ -1110,7 +1110,6 @@
         }
     }
 
-<<<<<<< HEAD
     /// Parse the image quality option.
     /// Return [`ImageQuality`] if the option is valid, otherwise return `None`.
     ///
@@ -1118,8 +1117,6 @@
     ///
     /// * `q` - The image quality option.
     /// * `ignore_default` - Ignore the default value.
-=======
->>>>>>> 3b3d34fa
     fn get_image_quality_enum(&self, q: &str, ignore_default: bool) -> Option<ImageQuality> {
         if q == "low" {
             Some(ImageQuality::Low)
