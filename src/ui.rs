mod cm;
#[cfg(feature = "inline")]
mod inline;
#[cfg(target_os = "macos")]
mod macos;
pub mod remote;
#[cfg(target_os = "windows")]
pub mod win_privacy;
use crate::common::SOFTWARE_UPDATE_URL;
use crate::ipc;
use hbb_common::{
    allow_err,
    config::{self, Config, LocalConfig, PeerConfig, RENDEZVOUS_PORT, RENDEZVOUS_TIMEOUT},
    futures::future::join_all,
    log,
    protobuf::Message as _,
    rendezvous_proto::*,
    sleep,
    tcp::FramedStream,
    tokio::{self, sync::mpsc, time},
};
use sciter::Value;
use std::{
    collections::HashMap,
    iter::FromIterator,
    process::Child,
    sync::{Arc, Mutex},
};

type Message = RendezvousMessage;

pub type Childs = Arc<Mutex<(bool, HashMap<(String, String), Child>)>>;
type Status = (i32, bool, i64, String);

lazy_static::lazy_static! {
    // stupid workaround for https://sciter.com/forums/topic/crash-on-latest-tis-mac-sdk-sometimes/
    static ref STUPID_VALUES: Mutex<Vec<Arc<Vec<Value>>>> = Default::default();
}

struct UI(
    Childs,
    Arc<Mutex<Status>>,
    Arc<Mutex<HashMap<String, String>>>,
    Arc<Mutex<String>>,
    mpsc::UnboundedSender<ipc::Data>,
);

struct UIHostHandler;

pub fn start(args: &mut [String]) {
    #[cfg(target_os = "macos")]
    if args.len() == 1 && args[0] == "--server" {
        macos::make_tray();
        return;
    } else {
        macos::show_dock();
    }
    #[cfg(all(target_os = "linux", feature = "inline"))]
    {
        #[cfg(feature = "appimage")]
        let prefix = std::env::var("APPDIR").unwrap_or("".to_string());
        #[cfg(not(feature = "appimage"))]
        let prefix = "".to_string();
        sciter::set_library(&(prefix + "/usr/lib/rustdesk/libsciter-gtk.so")).ok();
    }
    // https://github.com/c-smile/sciter-sdk/blob/master/include/sciter-x-types.h
    // https://github.com/rustdesk/rustdesk/issues/132#issuecomment-886069737
    #[cfg(windows)]
    allow_err!(sciter::set_options(sciter::RuntimeOptions::GfxLayer(
        sciter::GFX_LAYER::WARP
    )));
    #[cfg(all(windows, not(feature = "inline")))]
    unsafe {
        winapi::um::shellscalingapi::SetProcessDpiAwareness(2);
    }
    #[cfg(windows)]
    if args.len() > 0 && args[0] == "--tray" {
        let options = check_connect_status(false).1;
        crate::tray::start_tray(options);
        return;
    }
    use sciter::SCRIPT_RUNTIME_FEATURES::*;
    allow_err!(sciter::set_options(sciter::RuntimeOptions::ScriptFeatures(
        ALLOW_FILE_IO as u8 | ALLOW_SOCKET_IO as u8 | ALLOW_EVAL as u8 | ALLOW_SYSINFO as u8
    )));
    let mut frame = sciter::WindowBuilder::main_window().create();
    #[cfg(windows)]
    allow_err!(sciter::set_options(sciter::RuntimeOptions::UxTheming(true)));
    frame.set_title(&crate::get_app_name());
    #[cfg(target_os = "macos")]
    macos::make_menubar(frame.get_host(), args.is_empty());
    let page;
    if args.len() > 1 && args[0] == "--play" {
        args[0] = "--connect".to_owned();
        let path: std::path::PathBuf = (&args[1]).into();
        let id = path
            .file_stem()
            .map(|p| p.to_str().unwrap_or(""))
            .unwrap_or("")
            .to_owned();
        args[1] = id;
    }
    if args.is_empty() {
        let childs: Childs = Default::default();
        let cloned = childs.clone();
        std::thread::spawn(move || check_zombie(cloned));
        crate::common::check_software_update();
        frame.event_handler(UI::new(childs));
        frame.sciter_handler(UIHostHandler {});
        page = "index.html";
    } else if args[0] == "--install" {
        let childs: Childs = Default::default();
        frame.event_handler(UI::new(childs));
        frame.sciter_handler(UIHostHandler {});
        page = "install.html";
    } else if args[0] == "--cm" {
        frame.register_behavior("connection-manager", move || {
            Box::new(cm::ConnectionManager::new())
        });
        page = "cm.html";
    } else if (args[0] == "--connect"
        || args[0] == "--file-transfer"
        || args[0] == "--port-forward"
        || args[0] == "--rdp")
        && args.len() > 1
    {
        #[cfg(windows)]
        {
            let hw = frame.get_host().get_hwnd();
            crate::platform::windows::enable_lowlevel_keyboard(hw as _);
        }
        let mut iter = args.iter();
        let cmd = iter.next().unwrap().clone();
        let id = iter.next().unwrap().clone();
        let args: Vec<String> = iter.map(|x| x.clone()).collect();
        frame.set_title(&id);
        frame.register_behavior("native-remote", move || {
            Box::new(remote::Handler::new(cmd.clone(), id.clone(), args.clone()))
        });
        page = "remote.html";
    } else {
        log::error!("Wrong command: {:?}", args);
        return;
    }
    #[cfg(feature = "inline")]
    {
        let html = if page == "index.html" {
            inline::get_index()
        } else if page == "cm.html" {
            inline::get_cm()
        } else if page == "install.html" {
            inline::get_install()
        } else {
            inline::get_remote()
        };
        frame.load_html(html.as_bytes(), Some(page));
    }
    #[cfg(not(feature = "inline"))]
    frame.load_file(&format!(
        "file://{}/src/ui/{}",
        std::env::current_dir()
            .map(|c| c.display().to_string())
            .unwrap_or("".to_owned()),
        page
    ));
    frame.run_app();
}

impl UI {
    fn new(childs: Childs) -> Self {
        let res = check_connect_status(true);
        Self(childs, res.0, res.1, Default::default(), res.2)
    }

    fn recent_sessions_updated(&mut self) -> bool {
        let mut lock = self.0.lock().unwrap();
        if lock.0 {
            lock.0 = false;
            true
        } else {
            false
        }
    }

    fn get_id(&self) -> String {
        ipc::get_id()
    }

    fn get_password(&mut self) -> String {
        ipc::get_password()
    }

    fn update_password(&mut self, password: String) {
        if password.is_empty() {
            allow_err!(ipc::set_password(Config::get_auto_password()));
        } else {
            allow_err!(ipc::set_password(password));
        }
    }

    fn get_remote_id(&mut self) -> String {
        LocalConfig::get_remote_id()
    }

    fn set_remote_id(&mut self, id: String) {
        LocalConfig::set_remote_id(&id);
    }

    fn goto_install(&mut self) {
        allow_err!(crate::run_me(vec!["--install"]));
    }

    fn install_me(&mut self, _options: String, _path: String) {
        #[cfg(windows)]
        std::thread::spawn(move || {
            allow_err!(crate::platform::windows::install_me(
                &_options, _path, false, false
            ));
            std::process::exit(0);
        });
    }

    fn update_me(&self, _path: String) {
        #[cfg(target_os = "linux")]
        {
            std::process::Command::new("pkexec")
                .args(&["apt", "install", "-f", &_path])
                .spawn()
                .ok();
            std::fs::remove_file(&_path).ok();
            crate::run_me(Vec::<&str>::new()).ok();
        }
        #[cfg(windows)]
        {
            let mut path = _path;
            if path.is_empty() {
                if let Ok(tmp) = std::env::current_exe() {
                    path = tmp.to_string_lossy().to_string();
                }
            }
            std::process::Command::new(path)
                .arg("--update")
                .spawn()
                .ok();
            std::process::exit(0);
        }
    }

    fn run_without_install(&self) {
        crate::run_me(vec!["--noinstall"]).ok();
        std::process::exit(0);
    }

    fn show_run_without_install(&self) -> bool {
        let mut it = std::env::args();
        if let Some(tmp) = it.next() {
            if crate::is_setup(&tmp) {
                return it.next() == None;
            }
        }
        false
    }

    fn has_rendezvous_service(&self) -> bool {
        #[cfg(all(windows, feature = "hbbs"))]
        return crate::platform::is_win_server()
            && crate::platform::windows::get_license().is_some();
        return false;
    }

    fn get_license(&self) -> String {
        #[cfg(windows)]
        if let Some(lic) = crate::platform::windows::get_license() {
            return format!(
                "<br /> Key: {} <br /> Host: {} Api: {}",
                lic.key, lic.host, lic.api
            );
        }
        Default::default()
    }

    fn get_option(&self, key: String) -> String {
        self.get_option_(&key)
    }

    fn get_option_(&self, key: &str) -> String {
        if let Some(v) = self.2.lock().unwrap().get(key) {
            v.to_owned()
        } else {
            "".to_owned()
        }
    }

    fn get_local_option(&self, key: String) -> String {
        LocalConfig::get_option(&key)
    }

    fn set_local_option(&self, key: String, value: String) {
        LocalConfig::set_option(key, value);
    }

    fn peer_has_password(&self, id: String) -> bool {
        !PeerConfig::load(&id).password.is_empty()
    }

    fn forget_password(&self, id: String) {
        let mut c = PeerConfig::load(&id);
        c.password.clear();
        c.store(&id);
    }

    fn get_peer_option(&self, id: String, name: String) -> String {
        let c = PeerConfig::load(&id);
        c.options.get(&name).unwrap_or(&"".to_owned()).to_owned()
    }

    fn set_peer_option(&self, id: String, name: String, value: String) {
        let mut c = PeerConfig::load(&id);
        if value.is_empty() {
            c.options.remove(&name);
        } else {
            c.options.insert(name, value);
        }
        c.store(&id);
    }

    fn using_public_server(&self) -> bool {
        crate::get_custom_rendezvous_server(self.get_option_("custom-rendezvous-server")).is_empty()
    }

    fn get_options(&self) -> Value {
        let mut m = Value::map();
        for (k, v) in self.2.lock().unwrap().iter() {
            m.set_item(k, v);
        }
        m
    }

    fn test_if_valid_server(&self, host: String) -> String {
        hbb_common::socket_client::test_if_valid_server(&host)
    }

    fn get_sound_inputs(&self) -> Value {
        let mut a = Value::array(0);
        #[cfg(windows)]
        {
            let inputs = Arc::new(Mutex::new(Vec::new()));
            let cloned = inputs.clone();
            // can not call below in UI thread, because conflict with sciter sound com initialization
            std::thread::spawn(move || *cloned.lock().unwrap() = get_sound_inputs())
                .join()
                .ok();
            for name in inputs.lock().unwrap().drain(..) {
                a.push(name);
            }
        }
        #[cfg(not(windows))]
        for name in get_sound_inputs() {
            a.push(name);
        }
        a
    }

    fn set_options(&self, v: Value) {
        let mut m = HashMap::new();
        for (k, v) in v.items() {
            if let Some(k) = k.as_string() {
                if let Some(v) = v.as_string() {
                    if !v.is_empty() {
                        m.insert(k, v);
                    }
                }
            }
        }

        *self.2.lock().unwrap() = m.clone();
        ipc::set_options(m).ok();
    }

    fn set_option(&self, key: String, value: String) {
        #[cfg(target_os = "macos")]
        if &key == "stop-service" {
            let is_stop = value == "Y";
            if is_stop && crate::platform::macos::uninstall() {
                return;
            }
        }
        let mut options = self.2.lock().unwrap();
        if value.is_empty() {
            options.remove(&key);
        } else {
            options.insert(key.clone(), value.clone());
        }
        ipc::set_options(options.clone()).ok();
    }

    fn install_path(&mut self) -> String {
        #[cfg(windows)]
        return crate::platform::windows::get_install_info().1;
        #[cfg(not(windows))]
        return "".to_owned();
    }

    fn get_socks(&self) -> Value {
        let s = ipc::get_socks();
        match s {
            None => Value::null(),
            Some(s) => {
                let mut v = Value::array(0);
                v.push(s.proxy);
                v.push(s.username);
                v.push(s.password);
                v
            }
        }
    }

    fn set_socks(&self, proxy: String, username: String, password: String) {
        ipc::set_socks(config::Socks5Server {
            proxy,
            username,
            password,
        })
        .ok();
    }

    fn is_installed(&self) -> bool {
        crate::platform::is_installed()
    }

    fn is_rdp_service_open(&self) -> bool {
        #[cfg(windows)]
        return self.is_installed() && crate::platform::windows::is_rdp_service_open();
        #[cfg(not(windows))]
        return false;
    }

    fn is_share_rdp(&self) -> bool {
        #[cfg(windows)]
        return crate::platform::windows::is_share_rdp();
        #[cfg(not(windows))]
        return false;
    }

    fn set_share_rdp(&self, _enable: bool) {
        #[cfg(windows)]
        crate::platform::windows::set_share_rdp(_enable);
    }

    fn is_installed_lower_version(&self) -> bool {
        #[cfg(not(windows))]
        return false;
        #[cfg(windows)]
        {
            let installed_version = crate::platform::windows::get_installed_version();
            let a = hbb_common::get_version_number(crate::VERSION);
            let b = hbb_common::get_version_number(&installed_version);
            return a > b;
        }
    }

    fn closing(&mut self, x: i32, y: i32, w: i32, h: i32) {
        crate::server::input_service::fix_key_down_timeout_at_exit();
        LocalConfig::set_size(x, y, w, h);
    }

    fn get_size(&mut self) -> Value {
        let s = LocalConfig::get_size();
        let mut v = Value::array(0);
        v.push(s.0);
        v.push(s.1);
        v.push(s.2);
        v.push(s.3);
        v
    }

    fn get_mouse_time(&self) -> f64 {
        self.1.lock().unwrap().2 as _
    }

    fn check_mouse_time(&self) {
        allow_err!(self.4.send(ipc::Data::MouseMoveTime(0)));
    }

    fn get_connect_status(&mut self) -> Value {
        let mut v = Value::array(0);
        let x = self.1.lock().unwrap().clone();
        v.push(x.0);
        v.push(x.1);
        v.push(x.3);
        v
    }

    #[inline]
    fn get_peer_value(id: String, p: PeerConfig) -> Value {
        let values = vec![
            id,
            p.info.username.clone(),
            p.info.hostname.clone(),
            p.info.platform.clone(),
            p.options.get("alias").unwrap_or(&"".to_owned()).to_owned(),
        ];
        Value::from_iter(values)
    }

    fn get_peer(&self, id: String) -> Value {
        let c = PeerConfig::load(&id);
        Self::get_peer_value(id, c)
    }

    fn get_fav(&self) -> Value {
        Value::from_iter(LocalConfig::get_fav())
    }

    fn store_fav(&self, fav: Value) {
        let mut tmp = vec![];
        fav.values().for_each(|v| {
            if let Some(v) = v.as_string() {
                if !v.is_empty() {
                    tmp.push(v);
                }
            }
        });
        LocalConfig::set_fav(tmp);
    }

    fn get_recent_sessions(&mut self) -> Value {
        // to-do: limit number of recent sessions, and remove old peer file
        let peers: Vec<Value> = PeerConfig::peers()
            .drain(..)
            .map(|p| Self::get_peer_value(p.0, p.2))
            .collect();
        Value::from_iter(peers)
    }

    fn get_icon(&mut self) -> String {
        crate::get_icon()
    }

    fn remove_peer(&mut self, id: String) {
        PeerConfig::remove(&id);
    }

    fn new_remote(&mut self, id: String, remote_type: String) {
        let mut lock = self.0.lock().unwrap();
        let args = vec![format!("--{}", remote_type), id.clone()];
        let key = (id.clone(), remote_type.clone());
        if let Some(c) = lock.1.get_mut(&key) {
            if let Ok(Some(_)) = c.try_wait() {
                lock.1.remove(&key);
            } else {
                if remote_type == "rdp" {
                    allow_err!(c.kill());
                    std::thread::sleep(std::time::Duration::from_millis(30));
                    c.try_wait().ok();
                    lock.1.remove(&key);
                } else {
                    return;
                }
            }
        }
        match crate::run_me(args) {
            Ok(child) => {
                lock.1.insert(key, child);
            }
            Err(err) => {
                log::error!("Failed to spawn remote: {}", err);
            }
        }
    }

    fn is_process_trusted(&mut self, _prompt: bool) -> bool {
        #[cfg(target_os = "macos")]
        return crate::platform::macos::is_process_trusted(_prompt);
        #[cfg(not(target_os = "macos"))]
        return true;
    }

    fn is_can_screen_recording(&mut self, _prompt: bool) -> bool {
        #[cfg(target_os = "macos")]
        return crate::platform::macos::is_can_screen_recording(_prompt);
        #[cfg(not(target_os = "macos"))]
        return true;
    }

    fn is_installed_daemon(&mut self, _prompt: bool) -> bool {
        #[cfg(target_os = "macos")]
        return crate::platform::macos::is_installed_daemon(_prompt);
        #[cfg(not(target_os = "macos"))]
        return true;
    }

    fn get_error(&mut self) -> String {
        #[cfg(target_os = "linux")]
        {
            let dtype = crate::platform::linux::get_display_server();
            if "wayland" == dtype {
                return "".to_owned();
            }
            if dtype != "x11" {
                return format!(
                    "{} {}, {}",
                    self.t("Unsupported display server ".to_owned()),
                    dtype,
                    self.t("x11 expected".to_owned()),
                );
            }
        }
        return "".to_owned();
    }

    fn is_login_wayland(&mut self) -> bool {
        #[cfg(target_os = "linux")]
        return crate::platform::linux::is_login_wayland();
        #[cfg(not(target_os = "linux"))]
        return false;
    }

    fn fix_login_wayland(&mut self) {
        /*
        #[cfg(target_os = "linux")]
        crate::platform::linux::fix_login_wayland();
        */
    }

    fn current_is_wayland(&mut self) -> bool {
        #[cfg(target_os = "linux")]
        return crate::platform::linux::current_is_wayland();
        #[cfg(not(target_os = "linux"))]
        return false;
    }

    fn modify_default_login(&mut self) -> String {
        /*
        #[cfg(target_os = "linux")]
        return crate::platform::linux::modify_default_login();
        #[cfg(not(target_os = "linux"))]
        */
        return "".to_owned();
    }

    fn get_software_update_url(&self) -> String {
        SOFTWARE_UPDATE_URL.lock().unwrap().clone()
    }

    fn get_new_version(&self) -> String {
        hbb_common::get_version_from_url(&*SOFTWARE_UPDATE_URL.lock().unwrap())
    }

    fn get_version(&self) -> String {
        crate::VERSION.to_owned()
    }

    fn get_app_name(&self) -> String {
        crate::get_app_name()
    }

    fn get_software_ext(&self) -> String {
        #[cfg(windows)]
        let p = "exe";
        #[cfg(target_os = "macos")]
        let p = "dmg";
        #[cfg(target_os = "linux")]
        let p = "deb";
        p.to_owned()
    }

    fn get_software_store_path(&self) -> String {
        let mut p = std::env::temp_dir();
        let name = SOFTWARE_UPDATE_URL
            .lock()
            .unwrap()
            .split("/")
            .last()
            .map(|x| x.to_owned())
            .unwrap_or(crate::get_app_name());
        p.push(name);
        format!("{}.{}", p.to_string_lossy(), self.get_software_ext())
    }

    fn create_shortcut(&self, _id: String) {
        #[cfg(windows)]
        crate::platform::windows::create_shortcut(&_id).ok();
    }

    fn discover(&self) {
        std::thread::spawn(move || {
            allow_err!(crate::rendezvous_mediator::discover());
        });
    }

    fn get_lan_peers(&self) -> String {
        config::LanPeers::load().peers
    }

    fn get_uuid(&self) -> String {
        base64::encode(crate::get_uuid())
    }

    fn open_url(&self, url: String) {
        #[cfg(windows)]
        let p = "explorer";
        #[cfg(target_os = "macos")]
        let p = "open";
        #[cfg(target_os = "linux")]
        let p = if std::path::Path::new("/usr/bin/firefox").exists() {
            "firefox"
        } else {
            "xdg-open"
        };
        allow_err!(std::process::Command::new(p).arg(url).spawn());
    }

    fn change_id(&self, id: String) {
        let status = self.3.clone();
        *status.lock().unwrap() = " ".to_owned();
        let old_id = self.get_id();
        std::thread::spawn(move || {
            *status.lock().unwrap() = change_id(id, old_id).to_owned();
        });
    }

    fn post_request(&self, url: String, body: String, header: String) {
        let status = self.3.clone();
        *status.lock().unwrap() = " ".to_owned();
        std::thread::spawn(move || {
            *status.lock().unwrap() = match crate::post_request_sync(url, body, &header) {
                Err(err) => err.to_string(),
                Ok(text) => text,
            };
        });
    }

    fn is_ok_change_id(&self) -> bool {
        machine_uid::get().is_ok()
    }

    fn get_async_job_status(&self) -> String {
        self.3.clone().lock().unwrap().clone()
    }

    fn t(&self, name: String) -> String {
        crate::client::translate(name)
    }

    fn is_xfce(&self) -> bool {
        crate::platform::is_xfce()
    }

    fn get_api_server(&self) -> String {
        crate::get_api_server(
            self.get_option_("api-server"),
            self.get_option_("custom-rendezvous-server"),
        )
    }

<<<<<<< HEAD
    fn has_hwcodec(&self) -> bool {
        #[cfg(not(feature = "hwcodec"))]
        return false;
        #[cfg(feature = "hwcodec")]
        return true;
=======
    fn get_langs(&self) -> String {
        crate::lang::LANGS.to_string()
>>>>>>> df32b8f0
    }
}

impl sciter::EventHandler for UI {
    sciter::dispatch_script_call! {
        fn t(String);
        fn get_api_server();
        fn is_xfce();
        fn using_public_server();
        fn get_id();
        fn get_password();
        fn update_password(String);
        fn get_remote_id();
        fn set_remote_id(String);
        fn closing(i32, i32, i32, i32);
        fn get_size();
        fn new_remote(String, bool);
        fn remove_peer(String);
        fn get_connect_status();
        fn get_mouse_time();
        fn check_mouse_time();
        fn get_recent_sessions();
        fn get_peer(String);
        fn get_fav();
        fn store_fav(Value);
        fn recent_sessions_updated();
        fn get_icon();
        fn install_me(String, String);
        fn is_installed();
        fn set_socks(String, String, String);
        fn get_socks();
        fn is_rdp_service_open();
        fn is_share_rdp();
        fn set_share_rdp(bool);
        fn is_installed_lower_version();
        fn install_path();
        fn goto_install();
        fn is_process_trusted(bool);
        fn is_can_screen_recording(bool);
        fn is_installed_daemon(bool);
        fn get_error();
        fn is_login_wayland();
        fn fix_login_wayland();
        fn current_is_wayland();
        fn modify_default_login();
        fn get_options();
        fn get_option(String);
        fn get_local_option(String);
        fn set_local_option(String, String);
        fn get_peer_option(String, String);
        fn peer_has_password(String);
        fn forget_password(String);
        fn set_peer_option(String, String, String);
        fn has_rendezvous_service();
        fn get_license();
        fn test_if_valid_server(String);
        fn get_sound_inputs();
        fn set_options(Value);
        fn set_option(String, String);
        fn get_software_update_url();
        fn get_new_version();
        fn get_version();
        fn update_me(String);
        fn show_run_without_install();
        fn run_without_install();
        fn get_app_name();
        fn get_software_store_path();
        fn get_software_ext();
        fn open_url(String);
        fn change_id(String);
        fn get_async_job_status();
        fn post_request(String, String, String);
        fn is_ok_change_id();
        fn create_shortcut(String);
        fn discover();
        fn get_lan_peers();
        fn get_uuid();
<<<<<<< HEAD
        fn has_hwcodec();
=======
        fn get_langs();
>>>>>>> df32b8f0
    }
}

impl sciter::host::HostHandler for UIHostHandler {
    fn on_graphics_critical_failure(&mut self) {
        log::error!("Critical rendering error: e.g. DirectX gfx driver error. Most probably bad gfx drivers.");
    }
}

pub fn check_zombie(childs: Childs) {
    let mut deads = Vec::new();
    loop {
        let mut lock = childs.lock().unwrap();
        let mut n = 0;
        for (id, c) in lock.1.iter_mut() {
            if let Ok(Some(_)) = c.try_wait() {
                deads.push(id.clone());
                n += 1;
            }
        }
        for ref id in deads.drain(..) {
            lock.1.remove(id);
        }
        if n > 0 {
            lock.0 = true;
        }
        drop(lock);
        std::thread::sleep(std::time::Duration::from_millis(100));
    }
}

// notice: avoiding create ipc connecton repeatly,
// because windows named pipe has serious memory leak issue.
#[tokio::main(flavor = "current_thread")]
async fn check_connect_status_(
    reconnect: bool,
    status: Arc<Mutex<Status>>,
    options: Arc<Mutex<HashMap<String, String>>>,
    rx: mpsc::UnboundedReceiver<ipc::Data>,
) {
    let mut key_confirmed = false;
    let mut rx = rx;
    let mut mouse_time = 0;
    let mut id = "".to_owned();
    loop {
        if let Ok(mut c) = ipc::connect(1000, "").await {
            let mut timer = time::interval(time::Duration::from_secs(1));
            loop {
                tokio::select! {
                    res = c.next() => {
                        match res {
                            Err(err) => {
                                log::error!("ipc connection closed: {}", err);
                                break;
                            }
                            Ok(Some(ipc::Data::MouseMoveTime(v))) => {
                                mouse_time = v;
                                status.lock().unwrap().2 = v;
                            }
                            Ok(Some(ipc::Data::Options(Some(v)))) => {
                                *options.lock().unwrap() = v
                            }
                            Ok(Some(ipc::Data::Config((name, Some(value))))) => {
                                if name == "id" {
                                    id = value;
                                }
                            }
                            Ok(Some(ipc::Data::OnlineStatus(Some((mut x, c))))) => {
                                if x > 0 {
                                    x = 1
                                }
                                key_confirmed = c;
                                *status.lock().unwrap() = (x as _, key_confirmed, mouse_time, id.clone());
                            }
                            _ => {}
                        }
                    }
                    Some(data) = rx.recv() => {
                        allow_err!(c.send(&data).await);
                    }
                    _ = timer.tick() => {
                        c.send(&ipc::Data::OnlineStatus(None)).await.ok();
                        c.send(&ipc::Data::Options(None)).await.ok();
                        c.send(&ipc::Data::Config(("id".to_owned(), None))).await.ok();
                    }
                }
            }
        }
        if !reconnect {
            options
                .lock()
                .unwrap()
                .insert("ipc-closed".to_owned(), "Y".to_owned());
            break;
        }
        *status.lock().unwrap() = (-1, key_confirmed, mouse_time, id.clone());
        sleep(1.).await;
    }
}

#[cfg(not(target_os = "linux"))]
fn get_sound_inputs() -> Vec<String> {
    let mut out = Vec::new();
    use cpal::traits::{DeviceTrait, HostTrait};
    let host = cpal::default_host();
    if let Ok(devices) = host.devices() {
        for device in devices {
            if device.default_input_config().is_err() {
                continue;
            }
            if let Ok(name) = device.name() {
                out.push(name);
            }
        }
    }
    out
}

#[cfg(target_os = "linux")]
fn get_sound_inputs() -> Vec<String> {
    crate::platform::linux::get_pa_sources()
        .drain(..)
        .map(|x| x.1)
        .collect()
}

fn check_connect_status(
    reconnect: bool,
) -> (
    Arc<Mutex<Status>>,
    Arc<Mutex<HashMap<String, String>>>,
    mpsc::UnboundedSender<ipc::Data>,
) {
    let status = Arc::new(Mutex::new((0, false, 0, "".to_owned())));
    let options = Arc::new(Mutex::new(Config::get_options()));
    let cloned = status.clone();
    let cloned_options = options.clone();
    let (tx, rx) = mpsc::unbounded_channel::<ipc::Data>();
    std::thread::spawn(move || check_connect_status_(reconnect, cloned, cloned_options, rx));
    (status, options, tx)
}

const INVALID_FORMAT: &'static str = "Invalid format";
const UNKNOWN_ERROR: &'static str = "Unknown error";

#[tokio::main(flavor = "current_thread")]
async fn change_id(id: String, old_id: String) -> &'static str {
    if !hbb_common::is_valid_custom_id(&id) {
        return INVALID_FORMAT;
    }
    let uuid = machine_uid::get().unwrap_or("".to_owned());
    if uuid.is_empty() {
        return UNKNOWN_ERROR;
    }
    let rendezvous_servers = crate::ipc::get_rendezvous_servers(1_000).await;
    let mut futs = Vec::new();
    let err: Arc<Mutex<&str>> = Default::default();
    for rendezvous_server in rendezvous_servers {
        let err = err.clone();
        let id = id.to_owned();
        let uuid = uuid.clone();
        let old_id = old_id.clone();
        futs.push(tokio::spawn(async move {
            let tmp = check_id(rendezvous_server, old_id, id, uuid).await;
            if !tmp.is_empty() {
                *err.lock().unwrap() = tmp;
            }
        }));
    }
    join_all(futs).await;
    let err = *err.lock().unwrap();
    if err.is_empty() {
        crate::ipc::set_config_async("id", id.to_owned()).await.ok();
    }
    err
}

async fn check_id(
    rendezvous_server: String,
    old_id: String,
    id: String,
    uuid: String,
) -> &'static str {
    let any_addr = Config::get_any_listen_addr();
    if let Ok(mut socket) = FramedStream::new(
        crate::check_port(rendezvous_server, RENDEZVOUS_PORT),
        any_addr,
        RENDEZVOUS_TIMEOUT,
    )
    .await
    {
        let mut msg_out = Message::new();
        msg_out.set_register_pk(RegisterPk {
            old_id,
            id,
            uuid: uuid.into(),
            ..Default::default()
        });
        let mut ok = false;
        if socket.send(&msg_out).await.is_ok() {
            if let Some(Ok(bytes)) = socket.next_timeout(3_000).await {
                if let Ok(msg_in) = RendezvousMessage::parse_from_bytes(&bytes) {
                    match msg_in.union {
                        Some(rendezvous_message::Union::register_pk_response(rpr)) => {
                            match rpr.result.enum_value_or_default() {
                                register_pk_response::Result::OK => {
                                    ok = true;
                                }
                                register_pk_response::Result::ID_EXISTS => {
                                    return "Not available";
                                }
                                register_pk_response::Result::TOO_FREQUENT => {
                                    return "Too frequent";
                                }
                                register_pk_response::Result::NOT_SUPPORT => {
                                    return "server_not_support";
                                }
                                register_pk_response::Result::INVALID_ID_FORMAT => {
                                    return INVALID_FORMAT;
                                }
                                _ => {}
                            }
                        }
                        _ => {}
                    }
                }
            }
        }
        if !ok {
            return UNKNOWN_ERROR;
        }
    } else {
        return "Failed to connect to rendezvous server";
    }
    ""
}

// sacrifice some memory
pub fn value_crash_workaround(values: &[Value]) -> Arc<Vec<Value>> {
    let persist = Arc::new(values.to_vec());
    STUPID_VALUES.lock().unwrap().push(persist.clone());
    persist
}<|MERGE_RESOLUTION|>--- conflicted
+++ resolved
@@ -754,16 +754,15 @@
         )
     }
 
-<<<<<<< HEAD
     fn has_hwcodec(&self) -> bool {
         #[cfg(not(feature = "hwcodec"))]
         return false;
         #[cfg(feature = "hwcodec")]
         return true;
-=======
+    }
+
     fn get_langs(&self) -> String {
         crate::lang::LANGS.to_string()
->>>>>>> df32b8f0
     }
 }
 
@@ -841,11 +840,8 @@
         fn discover();
         fn get_lan_peers();
         fn get_uuid();
-<<<<<<< HEAD
         fn has_hwcodec();
-=======
         fn get_langs();
->>>>>>> df32b8f0
     }
 }
 
